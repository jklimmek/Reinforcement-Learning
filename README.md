# Reinforcement Learning Zoo

<<<<<<< HEAD
Welcome to the Reinforcement Learning Zoo! This repository is a collection of diverse reinforcement learning algorithms designed to beat OpenAI's gym environments. The goal is to continuously expand the repo over time. For simplicity most of the algorithms are trained on LunarLander-v2.
=======
Welcome to the Reinforcement Learning Zoo! This repository is a collection reinforcement learning algorithms designed to beat OpenAI's gym environments. The goal is to continuously expand the repo over time. For simplicity most of algorithms are trained on LunarLander-v2.
>>>>>>> 3433abbf

## Implemented Algorithms

1. Deep Q Network (DQN) - Double Q-learning with soft update of target network, trained on LunarLander-v2.
2. Policy Gradients (PG) - Vanilla REINFORCE on LunarLander-v2.
3. Actor-Critic (AC) - Temporal Difference Actor-Critic trained on LunarLander-v2.
4. Proximal Policy Optimization (PPO) - Convolutional neural net inspired by DeepMind's DQN paper trained to play Atari Breakout. After training for 5,000,000 steps the model achieves score of 400. 
5. Rainbow - Convolutional DQN with six improvements from DeepMind's Rainbow paper trained to beat Atari Pacman.<|MERGE_RESOLUTION|>--- conflicted
+++ resolved
@@ -1,10 +1,8 @@
 # Reinforcement Learning Zoo
 
-<<<<<<< HEAD
+
 Welcome to the Reinforcement Learning Zoo! This repository is a collection of diverse reinforcement learning algorithms designed to beat OpenAI's gym environments. The goal is to continuously expand the repo over time. For simplicity most of the algorithms are trained on LunarLander-v2.
-=======
-Welcome to the Reinforcement Learning Zoo! This repository is a collection reinforcement learning algorithms designed to beat OpenAI's gym environments. The goal is to continuously expand the repo over time. For simplicity most of algorithms are trained on LunarLander-v2.
->>>>>>> 3433abbf
+
 
 ## Implemented Algorithms
 
